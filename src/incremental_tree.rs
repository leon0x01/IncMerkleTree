--- conflicted
+++ resolved
@@ -95,48 +95,6 @@
     })
 }
 
-
-/// Appends a new leaf to the tree by recomputing the active branch
-/// 
-/// # Returns
-/// - `Ok(())` - If the leaf was successfully appended.
-/// -  `Err(IncrementalMerkleTreeError::TreeFull)`  - If the tree is full and cannot accept any more leaves
-/// -  `Err(IncrementalMerkletTreeError::LoopDidNotTerminate)` - If the loop did not terminate after at most `height` iterations.
-
-        pub fn append(&mut self, leaf: B256) -> Result<(), IncrementalMerkleTreeError> {
-        // Increment the leaves by 1 prior to appending the leaf.
-        self.size += 1;
-        let mut size = self.size;
-
-        // Do not allow for appending more leaves than the merkle tree can support. The incremental merkle tree
-        // algorithm only supports 2**HEIGHT - 1 leaves, the right most leaf must always be kept empty.
-        // Reference: https://daejunpark.github.io/papers/deposit.pdf - Page 10, Section 5.1.
-        if size > (1 << HEIGHT) - 1 {
-            return Err(IncrementalMerkleTreeError::TreeFull);
-        }
-
-        // Append the leaf by computing the new active branch.
-        let mut intermediate = leaf;
-        let mut hash_buf = [0u8; 64];
-        for height in 0..HEIGHT {
-            if size & 1 == 1 {
-                // Set the branch value at the current height to the intermediate hash and return.
-                self.active_branch[height] = intermediate;
-
-                // Add the leaf to the intermediates and invalidate the global cache.
-                self.intermediates[(1 << HEIGHT) + self.size - 2] = leaf;
-                self.cache_valid = false;
-
-                return Ok(());
-            }
-
-            hash_buf[..32].copy_from_slice(self.active_branch[height].as_slice());
-            hash_buf[32..].copy_from_slice(intermediate.as_slice());
-            intermediate = keccak256(hash_buf);
-            size >>= 1;
-        }
-
-<<<<<<< HEAD
     pub fn append(&mut self, leaf: B256) -> Result<(), IncrementalMerkelTreeError> {
         self.size += 1; 
         let mut size = self.size; 
@@ -164,8 +122,6 @@
             size >>= 1;
         }
 
-=======
->>>>>>> ec04b65e
         Err(IncrementalMerkleTreeError::LoopDidNotTerminate)
     }
 }